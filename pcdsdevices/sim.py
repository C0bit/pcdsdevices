import threading
import time

from ophyd.device import Component as Cpt
from ophyd.device import Device
from ophyd.positioner import SoftPositioner
from ophyd.signal import AttributeSignal
from ophyd.sim import SynAxis

from .interface import FltMvInterface, tweak_base


class SynMotor(FltMvInterface, SynAxis):
    """
    `SynAxis` with the `FltMvInterface` additions.

    This can be used to test when you need the `readback_func` feature or if
    you just want your test motor to finish immediately. See the `SynAxis`
    documentation in ophyd.
    """

    def move(self, position, *args, **kwargs):
        return super().set(position)


ignore_kwargs = ('atol', 'n_bounces', 'invert')


class FastMotor(FltMvInterface, SoftPositioner, Device):
    """
    Instant motor with `FltMvInterface`.

    This is suitable to replace real motors in the `PseudoPositioner`
    subclasses. It does not have all of the `SynAxis` functionality.
    """

    user_readback = Cpt(AttributeSignal, 'position')

    def __init__(self, *args, init_pos=0, **kwargs):
        for kw in ignore_kwargs:
            kwargs.pop(kw, None)
        super().__init__(init_pos=init_pos, **kwargs)

<<<<<<< HEAD
    def set_position(self, position):
=======
    def set_current_position(self, position):
>>>>>>> c8940bd7
        self._set_position(position)


class SlowMotor(FastMotor):
    """
    Simulated slow-moving motor.

    Unlike the `FastMotor`, this takes some time to reach the
    destination. Use this when you need some sort of delay.
    """

    def _setup_move(self, position, status):
        if self.position is None:
            # Initialize position during __init__'s set call
            self._set_position(position)
            self._done_moving(success=True)
            return

        def update_thread(positioner, goal):
            positioner._moving = True
            while positioner.position != goal and not self._stop:
                if goal - positioner.position > 1:
                    positioner._set_position(positioner.position + 1)
                elif goal - positioner.position < -1:
                    positioner._set_position(positioner.position - 1)
                else:
                    positioner._set_position(goal)
                    positioner._done_moving(success=True)
                    return
                time.sleep(0.1)
            positioner._done_moving(success=False)
        self.stop()
        self._started_moving = True
        self._stop = False
        t = threading.Thread(target=update_thread,
                             args=(self, position))
        t.start()

    def stop(self):
        self._stop = True


class SimTwoAxis(Device):
    """Test assembly with two slow motors. Used to test 2D tweak."""
    x = Cpt(SlowMotor)
    y = Cpt(SlowMotor)

    def tweak(self):
        return tweak_base(self.x, self.y)<|MERGE_RESOLUTION|>--- conflicted
+++ resolved
@@ -41,11 +41,7 @@
             kwargs.pop(kw, None)
         super().__init__(init_pos=init_pos, **kwargs)
 
-<<<<<<< HEAD
-    def set_position(self, position):
-=======
     def set_current_position(self, position):
->>>>>>> c8940bd7
         self._set_position(position)
 
 
