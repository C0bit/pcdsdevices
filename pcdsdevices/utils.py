from __future__ import annotations

import enum
<<<<<<< HEAD
import inspect
=======
import logging
>>>>>>> bec2fbf0
import operator
import os
import select
import shutil
import sys
import threading
import time
from collections import Iterable
from functools import reduce
from types import MethodType
from typing import Callable, Iterator, Optional, Union

import ophyd
import pint
import prettytable

from ._html import collapse_list_head, collapse_list_tail

try:
    import termios
    import tty
except ImportError:
    tty = None
    termios = None

logger = logging.getLogger(__name__)

arrow_up = '\x1b[A'
arrow_down = '\x1b[B'
arrow_right = '\x1b[C'
arrow_left = '\x1b[D'
shift_arrow_up = '\x1b[1;2A'
shift_arrow_down = '\x1b[1;2B'
shift_arrow_right = '\x1b[1;2C'
shift_arrow_left = '\x1b[1;2D'
alt_arrow_up = '\x1b[1;3A'
alt_arrow_down = '\x1b[1;3B'
alt_arrow_right = '\x1b[1;3C'
alt_arrow_left = '\x1b[1;3D'
ctrl_arrow_up = '\x1b[1;5A'
ctrl_arrow_down = '\x1b[1;5B'
ctrl_arrow_right = '\x1b[1;5C'
ctrl_arrow_left = '\x1b[1;5D'
plus = '+'
minus = '-'


def is_input():
    """
    Utility to check if there is input available.

    Returns
    -------
    is_input : bool
        `True` if there is data in `sys.stdin`.
    """

    return select.select([sys.stdin], [], [], 1) == ([sys.stdin], [], [])


def get_input():
    """
    Waits for a single character input and returns it.

    You can compare the input to the keys stored in this module e.g.
    ``utils.arrow_up == get_input()``.

    Returns
    -------
    input : str
    """
    if termios is None:
        raise RuntimeError('Not supported on this platform')

    # Save old terminal settings
    old_settings = termios.tcgetattr(sys.stdin)
    # Stash a None here in case we get interrupted
    inp = None
    try:
        # Swap to cbreak mode to get raw inputs
        tty.setcbreak(sys.stdin.fileno())
        # Poll for input. This is interruptable with ctrl+c
        while (not is_input()):
            time.sleep(0.01)
        # Read the first character
        inp = sys.stdin.read(1)
        # Read more if we have a control sequence
        if inp == '\x1b':
            extra_inp = sys.stdin.read(2)
            inp += extra_inp
            # Read even more if we had a shift/alt/ctrl modifier
            if extra_inp == '[1':
                inp += sys.stdin.read(3)
    finally:
        # Restore the terminal to normal input mode
        termios.tcsetattr(sys.stdin, termios.TCSADRAIN, old_settings)
        return inp


ureg = None


def convert_unit(value, unit, new_unit):
    """
    One-line unit conversion.

    Parameters
    ----------
    value : float
        The starting value for the conversion.

    unit : str
        The starting unit for the conversion.

    new_unit : str
        The desired unit for the conversion.

    Returns
    -------
    new_value : float
        The starting value, but converted to the new unit.
    """

    global ureg
    if ureg is None:
        ureg = pint.UnitRegistry()

    expr = ureg.parse_expression(unit)
    return (value * expr).to(new_unit).magnitude


def ipm_screen(dettype, prefix, prefix_ioc):
    """
    Function to call the (pyQT) screen for an IPM box.

    Parameters
    ----------
    dettype : {'IPIMB', 'Wave8'}
        The type of detector being accessed.

    prefix : str
        The PV prefix associated with the device being accessed.

    prefix_ioc : str
        The PV prefix associated with the IOC running the device.
    """

    if (dettype == 'IPIMB'):
        executable = '/reg/g/pcds/controls/pycaqt/ipimb/ipimb'
    elif (dettype == 'Wave8'):
        executable = '/reg/g/pcds/pyps/apps/wave8/latest/wave8'
    else:
        raise ValueError('Unknown detector type')
    if shutil.which(executable) is None:
        raise EnvironmentError('%s is not on path, we cannot start the screen'
                               % executable)
    os.system('%s --base %s --ioc %s --evr %s &' %
              (executable, prefix, prefix_ioc, prefix+':TRIG'))


def get_component(obj):
    """
    Get the component that made the given object.

    Parameters
    ----------
    obj : ophyd.OphydItem
        The ophyd item for which to get the component.

    Returns
    -------
    component : ophyd.Component
        The component, if available.
    """
    if obj.parent is None:
        return None

    return getattr(type(obj.parent), obj.attr_name, None)


def schedule_task(func, args=None, kwargs=None, delay=None):
    """
    Use ophyd's dispatcher to schedule a task for later.

    This is basically the function I was hoping to find in ophyd.
    Schedules a task for the utility thread if we're in some arbitrary thread,
    schedules a task for the same thread if we're in one of ophyd's callback
    queues already.
    """
    if args is None:
        args = ()
    if kwargs is None:
        kwargs = {}

    dispatcher = ophyd.cl.get_dispatcher()

    # Check if we're already in an ophyd dispatcher thread
    current_thread = threading.currentThread()
    matched_thread = None
    for name, thread in dispatcher.threads.items():
        if thread == current_thread:
            matched_thread = name
            context = dispatcher.get_thread_context(matched_thread)
            break

    def schedule():
        if matched_thread is not None and context.event_thread is not None:
            # Put into same queue
            context.event_thread.queue.put((func, args, kwargs))
        else:
            # Put into utility queue
            dispatcher.schedule_utility_task(func, *args, **kwargs)

    if delay is None:
        # Do it right away
        schedule()
    else:
        # Do it later
        timer = threading.Timer(delay, schedule)
        timer.start()


def get_status_value(status_info, *keys, default_value='N/A'):
    """
    Get the value of a dictionary key.

    Parameters
    ----------
    status_info : dict
        Dictionary to look through.
    keys : list
        List of keys to look through with nested dictionarie.
    default_value : str
        A default value to return if the item value was not found.

    Returns
    -------
    value : dictionary item value
        Value of the last key in the `keys` list.
    """
    try:
        value = reduce(operator.getitem, keys, status_info)
        return value
    except KeyError:
        return default_value


def get_status_float(status_info, *keys, default_value='N/A', precision=4,
                     format='f', scale=1.0, include_plus_sign=False):
    """
    Get the value of a dictionary key.

    Format the value with the precision requested if it is a float value.

    Parameters
    ----------
    status_info : dict
        Dictionary to look through.
    keys : list
        List of keys to look through with nested dictionarie.
    default_value : str, optional
        A default value to return if the item value was not found.
    precision : int, optional
        Precision requested for the float values. Defaults to 4.
    format : str, optional
        Format specifier to use for the floating point value. Defaults to 'f'.
    scale : float, optional
        Scale to apply to value prior to formatting.
    include_plus_sign : bool, optional
        Include a plus sign before a positive value for text alignment
        purposes. Defaults to False.

    Returns
    -------
    value : dictionary item value, or `N/A`
        Value of the last key in the `keys` list formated with precision.
    """
    try:
        value = reduce(operator.getitem, keys, status_info)
        if isinstance(value, (int, float)):
            value = float(value) * scale
            if include_plus_sign:
                fmt = '{:+.%d%s}' % (precision, format)
            else:
                fmt = '{:.%d%s}' % (precision, format)
            return fmt.format(value)
        return value
    except KeyError:
        return default_value


def format_status_table(status_info, row_to_key, column_to_key,
                        row_identifier='Index'):
    """
    Create a PrettyTable based on status information.

    Parameters
    ----------
    status_info : dict
        The status information dictionary.

    row_to_key : dict
        Dictionary of the form ``{'display_text': 'status_key'}``.

    column_to_key : dict
        Dictionary of the form ``{'display_text': 'status_key'}``.

    row_identifier : str, optional
        What to show for the first column, likely an 'Index' or 'Component'.
    """

    table = prettytable.PrettyTable()
    table.field_names = [row_identifier] + list(column_to_key)
    for row_name, row_key in row_to_key.items():
        row = [
            get_status_value(status_info, row_key, key, 'value')
            for key in column_to_key.values()
        ]
        table.add_row([str(row_name)] + row)

    return table


def combine_status_info(obj, status_info, attrs, separator='\n= {attr} ='):
    """
    Combine status information from the given attributes.

    Parameters
    ----------
    obj : OphydObj
        The parent ophyd object.

    status_info : dict
        The status information dictionary.

    attrs : sequence of str
        The attribute names.

    separator : str, optional
        The separator line between the statuses.  May be formatted
        with variables ``attr``, ``parent``, or ``child``.
    """
    lines = []
    for attr in attrs:
        child = getattr(obj, attr)
        lines.append(separator.format(attr=attr, parent=obj, child=child))
        lines.append(child.format_status_info(status_info[attr]))

    return '\n'.join(lines)


def doc_format_decorator(**doc_fmts):
    """
    Decorator for substituting values into a docstring.

    This is useful for cases where we want to include module
    constants in docstrings but we want the docstring to
    update automatically when we decide to change the
    constant.
    """
    def inner_decorator(func):
        func.__doc__ = func.__doc__.format(**doc_fmts)
        return func
    return inner_decorator


EnumId = Union[enum.Enum, int, str]


class HelpfulIntEnumMeta(enum.EnumMeta):
    def __getattr__(self, key):
        if hasattr(key, "lower"):
            for item in self:
                if item.name.lower() == key.lower():
                    return item
        return super().__getattr__(key)

    def __getitem__(self, key):
        if hasattr(key, "lower"):
            for item in self:
                if item.name.lower() == key.lower():
                    return item
        return super().__getitem__(key)


class HelpfulIntEnum(enum.IntEnum, metaclass=HelpfulIntEnumMeta):
    """
    IntEnum subclass with some utility extensions and case insensitivity.
    """

    @classmethod
    def from_any(cls, identifier: EnumId) -> HelpfulIntEnum:
        """
        Try all the ways to interpret identifier as the enum.
        This is intended to consolidate the try/except tree typically used
        to interpret external input as an enum.

        Parameters
        ----------
        identifier : EnumId
            Any str, int, or Enum value that corresponds with a valid value
            on this HelpfulIntEnum instance.

        Returns
        -------
        enum : HelpfulIntEnum
            The corresponding enum object associated with the identifier.
        """
        try:
            return cls[identifier]
        except KeyError:
            return cls(identifier)

    @classmethod
    def include(
        cls,
        identifiers: Iterator[EnumId],
    ) -> set[HelpfulIntEnum]:
        """
        Returns all enum values matching the identifiers given.
        This is a shortcut for calling cls.from_any many times and
        assembling a set of the results.

        Parameters
        ----------
        identifiers : Iterator[EnumId]
            Any iterable that contains strings, ints, and Enum values that
            correspond with valid values on this HelpfulIntEnum instance.

        Returns
        -------
        enums : set[HelpfulIntEnum]
            A set whose elements are the enum objects associated with the
            input identifiers.
        """
        return {cls.from_any(ident) for ident in identifiers}

    @classmethod
    def exclude(
        cls,
        identifiers: Iterator[EnumId],
    ) -> set[HelpfulIntEnum]:
        """
        Return all enum values other than the ones given.

        Parameters
        ----------
        identifiers : Iterator[EnumId]
            Any iterable that contains strings, ints, and Enum values that
            correspond with valid values on this HelpfulIntEnum instance.

        Returns
        -------
        enums : set[HelpfulIntEnum]
            A set whose elements are the valid enum objects not associated
            with the input identifiers.
        """
        return set(cls.__members__.values()) - cls.include(identifiers)


<<<<<<< HEAD
def maybe_make_method(
    func: Optional[Callable], owner: object
) -> Optional[Callable]:
    """
    Bind ``func`` as a method of ``owner`` if ``self`` is the first parameter.

    Additionally, this accepts ``None`` and passes it through.

    Parameters
    ----------
    func : callable or None
        The function to optionally wrap.

    owner : object
        The owner class instance to optionally bind ``func`` to.

    Returns
    -------
    maybe_method : callable or None
        A callable function or method, depending on the signature of ``func``.
    """
    if func is None:
        return None
    sig = inspect.signature(func)
    if "self" in sig.parameters and list(sig.parameters)[0] == "self":
        return MethodType(func, owner)
    return func
=======
def format_ophyds_to_html(obj, allow_child=False):
    """
    Recursively construct html that contains the output from .status() for
    each object provided.  Base case is being passed a single ophyd object
    with a `.status()` method.  Any object without a `.status()` method is
    ignored.

    Creates divs and buttons based on styling
    from `nabs._html.collapse_list_head` and `nabs._html.collapse_list_tail`

    Parameters
    ----------
    obj : ophyd object or Iterable of ophyd objects
        Objects to format into html

    allow_child : bool, optional
        Whether or not to post child devices to the elog.  Defaults to False,
        to keep long lists of devices concise

    Returns
    -------
    out : string
        html body containing ophyd object representations (sans styling, JS)
    """
    if isinstance(obj, Iterable):
        content = ""

        for o in obj:
            content += format_ophyds_to_html(o, allow_child=allow_child)

        # Don't return wrapping if there's no content
        if content == "":
            return content

        # HelpfulNamespaces tend to lack names, maybe they won't some day
        parent_default = ('Ophyd status: ' +
                          ', '.join('[...]' if isinstance(o, Iterable)
                                    else o.name for o in obj))
        parent_name = getattr(obj, '__name__', parent_default[:60] + ' ...')

        # Wrap in a parent div
        out = (
            "<button class='collapsible'>" +
            f"{parent_name}" +  # should be a namespace name
            "</button><div class='parent'>" +
            content +
            "</div>"
        )
        return out

    # check if parent level ophyd object
    elif (callable(getattr(obj, 'status', None)) and
            ((getattr(obj, 'parent', None) is None and
              getattr(obj, 'biological_parent', None) is None) or
             allow_child)):
        content = ""
        try:
            content = (
                f"<button class='collapsible'>{obj.name}</button>" +
                f"<div class='child content'><pre>{obj.status()}</pre></div>"
            )
        except Exception as ex:
            logger.info(f'skipped {str(obj)}, due to Exception: {ex}')

        return content

    # fallback base case (if ignoring obj)
    else:
        return ""


def post_ophyds_to_elog(objs, allow_child=False, hutch_elog=None):
    """
    Take a list of ophyd objects and post their status representations
    to the elog.  Handles singular objects, lists of objects, and
    HelpfulNamespace's provided in hutch-python

    .. code-block:: python

        # pass in an object
        post_ophyds_to_elog(at2l0)

        # or a list of objects
        post_ophyds_to_elog([at2l0, im3l0])

        # devices with no parents are ignored by default :(
        post_ophyds_to_elog([at2l0, at2l0.blade_01], allow_child=True)

        # or a HelpfulNamespace
        post_ophyds_to_elog(m)

    Parameters
    ----------
    objs : ophyd object or Iterable of ophyd objects
        Objects to format and post

    allow_child : bool, optional
        Whether or not to post child devices to the elog.  Defaults to False,
        to keep long lists of devices concise

    hutch_elog : HutchELog, optional
        ELog instance to post to.  If not provided, will attempt to grab
        primary registered ELog instance
    """
    if hutch_elog is None:
        try:
            from elog.utils import get_primary_elog
            hutch_elog = get_primary_elog()
        except ValueError:
            logger.info('elog module exists, but no elog registered')
            return
    else:
        logger.info('Posting to provided elog')

    post = format_ophyds_to_html(objs, allow_child=allow_child)

    if post == "":
        logger.info("No valid devices found, no post submitted")
        return

    # wrap post in head and tail
    final_post = collapse_list_head + post + collapse_list_tail

    hutch_elog.post(final_post, tags=['ophyd_status'],
                    title='ophyd status report')
>>>>>>> bec2fbf0
<|MERGE_RESOLUTION|>--- conflicted
+++ resolved
@@ -1,11 +1,8 @@
 from __future__ import annotations
 
 import enum
-<<<<<<< HEAD
 import inspect
-=======
 import logging
->>>>>>> bec2fbf0
 import operator
 import os
 import select
@@ -466,7 +463,6 @@
         return set(cls.__members__.values()) - cls.include(identifiers)
 
 
-<<<<<<< HEAD
 def maybe_make_method(
     func: Optional[Callable], owner: object
 ) -> Optional[Callable]:
@@ -494,7 +490,8 @@
     if "self" in sig.parameters and list(sig.parameters)[0] == "self":
         return MethodType(func, owner)
     return func
-=======
+
+
 def format_ophyds_to_html(obj, allow_child=False):
     """
     Recursively construct html that contains the output from .status() for
@@ -619,5 +616,4 @@
     final_post = collapse_list_head + post + collapse_list_tail
 
     hutch_elog.post(final_post, tags=['ophyd_status'],
-                    title='ophyd status report')
->>>>>>> bec2fbf0
+                    title='ophyd status report')