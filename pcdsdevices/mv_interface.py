--- conflicted
+++ resolved
@@ -90,12 +90,7 @@
         except KeyboardInterrupt:
             pass
         finally:
-            self._mov_ev.clear()
-<<<<<<< HEAD
-
-=======
-            
->>>>>>> d3619c03
+            self._mov_ev.clear()     
     def _stop_monitor(self):
         self._mov_ev.set()
 
@@ -122,26 +117,17 @@
         """
         def Scale(scale,direction):
             if direction==up or direction==shift_up:
-<<<<<<< HEAD
                 scale=scale*2
                 print("\r {0:4f}".format(scale),end=" ")
             elif direction==down or direction==shift_down:
                 scale=scale/2
                 print("\r {0:4f}".format(scale),end=" ")
-=======
-               scale=scale*2
-               print("\r {0:4f}".format(scale),end=" ")
-            elif direction==down or direction==shift_down:
-               scale=scale/2
-               print("\r {0:4f}".format(scale),end=" ")
->>>>>>> d3619c03
             return scale
         """
         Function used to know when and the direction to move the motor.
         """
         def movement(scale,direction):
             if direction==left:
-<<<<<<< HEAD
                 args[0].umvr(-scale)
                 thread_event()
             elif direction==right:
@@ -150,16 +136,6 @@
             elif direction==up and len(args)>1:
                 args[1].umvr(scale)
                 print("\r {0:4f}".format(args[1].position),end=" ")
-=======
-               args[0].umvr(-scale)
-               thread_event()
-            elif direction==right:
-               args[0].umvr(scale)
-               thread_event()
-            elif direction==up and len(args)>1:
-               args[1].umvr(scale)
-               print("\r {0:4f}".format(args[1].position),end=" ")
->>>>>>> d3619c03
         """
         Loop takes in user key input and stops when 'q' is pressed
         """
@@ -167,7 +143,6 @@
         while is_input is True:
             inp=get_input()
             if inp=='q':
-<<<<<<< HEAD
                 is_input=False
             else:
                 if len(args)>1 and inp==down:
@@ -182,22 +157,6 @@
                 else:
                     movement(scale,inp)
                     scale=Scale(scale,inp)
-=======
-               is_input=False
-            else:
-                if len(args)>1 and inp==down:
-                   movement(-scale,up)
-                 elif len(args)>1 and inp==up:
-                   movement(scale,inp)
-                elif inp!=up and inp!=down and inp!=left and inp!=right and inp!=shift_down and inp!=shift_up:
-                   print("\nUp=scale*2, Downw=scale/2, Left=Reverse, Right=Forward\n"
-                         "If more than one motor exits: Up=move y motor up, Down=move y motor down.\n"
-                         "Left=move x motor backwards, Right=move x motor forwards, Shift_Up=scale*2, Shift_down=scale/2\n"
-                         "Press q to quit. Press any other key to display this message.")
-                else:
-                   movement(scale,inp)
-                   scale=Scale(scale,inp)
->>>>>>> d3619c03
 
 
 class FltMvInterface(MvInterface):
@@ -271,7 +230,6 @@
             will be use.
         """
         self.umv(delta + self.wm(), timeout=timeout)
-<<<<<<< HEAD
 
     def Tweak(*args):
         if len(args)>1:
@@ -279,15 +237,6 @@
         else:
             return args[0].Tweak_base()
 
-=======
-    
-    def Tweak(*args):
-        if len(args)>1:
-           return args[0].Tweak_base(args[1])
-        else:
-           return args[0].Tweak_base()
- 
->>>>>>> d3619c03
 
 def setup_preset_paths(**paths):
     """
